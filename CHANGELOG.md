--- conflicted
+++ resolved
@@ -1,19 +1,16 @@
 # Changelog
 Changelog file for dinero-rs project, a command line application for managing finances.
 
-<<<<<<< HEAD
-## [0.16.0] - planned
+## [0.17.0] - planned
 ### Added
 ### Changed
 - Now the whole file is processed using a formal grammar
 
-=======
 ## [0.16.0] - 2021-03-04
 ### Added
 - Virtual postings show correctly like this ```(account)```
 ### Fixed 
 - Now you can add tags [through automated transactions](https://github.com/frosklis/dinero-rs/issues/49)
->>>>>>> ba8f6c1f
 ## [0.15.0] - 2021-02-28
 ### Fixed
 - Correct conversion of currencies. There were [certain cases that did not work properly](https://github.com/frosklis/dinero-rs/issues/37)
