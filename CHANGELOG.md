# Changelog
Changelog file for dinero-rs project, a command line application for managing finances.
## [0.26.0] - xxx
### Added
<<<<<<< HEAD
- Support for custom format strings
### Changed
- Now the reports are parsed using a format string, which makes them more flexible
=======
- ```--args-only``` flag to ignore init files
### Changed
- Check whether dependencies are updated or not with deps.rs service

>>>>>>> 791c2803
## [0.25.0] - 2021-03-31
### Added
- nicer error reporting
- slightly better documentation
- [```stats``` command](https://github.com/frosklis/dinero-rs/issues/96) that shows statistics about your ledger file
### Fixed
- No need to [add a space before ```=``` in balance assertions](https://github.com/frosklis/dinero-rs/issues/40)
- Correct parsing of transaction codes
## [0.24.0] - 2021-03-29
### Added
- ```strict``` and ```pedantic``` options
### Changed
- Collaborators will be able to use codecov as well
## [0.23.0] - 2021-03-24
### Added
- Accounts now have a ```country``` property
- Documentation is now available at github.
### Changed
- Accounts no longer support ```isin``` property. They do support ```iban```, which is what should have always been.
- Migrated the CI pipeline to Github Actions because I had trouble with Travis (build matrices)

## [0.22.0] - 2021-03-21
### Added
- Slightly better handling of currency formats
### Changed
- Better CI pipeline

## [0.21.0] - 2021-03-20
### Added
- Infer currency format from the journal file
- ```isin``` is a valid property for commodities
### Changed
- Continuous integration pipeline is now better. No more problems like what happened between releases 0.18 and 0.20.
### Fixed
- Commodities get parsed properly, always removing quotes
## [0.20.0] - 2021-03-15
### Fixed
- Version numbers back on track
## [0.19.0] - 2021-03-15
- Same as 0.18.1 due to a mistake
## [0.18.1] - 2021-03-15
### Fixed
- Don't panic on end of input
## [0.18.0] - 2021-03-14
### Added
- Support for specifying payees via posting comments.
- Added support for dates in posting comments
- Added support for specifying currency formats
### Changed
- Date comparisons are done at the posting level rather than the transaction level
## [0.17.0] - 2021-03-12
### Changed
- Now the whole file is processed using a formal grammar

### Fixed
- Now this can be done ```any(abs(amount) == 2)```, which failed previously
- Much faster CI builds
- Proper caching of regexes, [about 25% speed improvement](https://github.com/frosklis/dinero-rs/issues/40)

## [0.16.0] - 2021-03-04
### Added
- Virtual postings show correctly like this ```(account)```
### Fixed 
- Now you can add tags [through automated transactions](https://github.com/frosklis/dinero-rs/issues/49)
## [0.15.0] - 2021-02-28
### Fixed
- Correct conversion of currencies. There were [certain cases that did not work properly](https://github.com/frosklis/dinero-rs/issues/37)
### Added
- complete transaction grammar
## [0.14.0] - 2021-02-27
### Fixed
- speed bump, from 7 seconds to 4 seconds in my personal ledger (still room to improve)
- ability to add tags from automated transactions
## [0.13.1] - 2021-02-27 
### Fixed
- Fixed issue when there is no specified payee
## [0.13.0] - 2021-02-27 
### Added
- Improved documentation
- Support for [hledger syntax for payees](https://github.com/frosklis/dinero-rs/issues/37)
### Fixed
- keep tags from transactions
- match automated transactions only once per transaction, like ```ledger``` does
- enable comments in price ```p``` directives
## [0.12.0] - 2021-02-24
### Added
- support for (some of the) automated transaction syntax, what Claudio uses in his personal ledger
### Fixed
- speed bump (from 44 seconds to 7 seconds) in a big personal ledger

## [0.11.1] - 2021-02-22
### Fixed
- Fixed bug in balance report<|MERGE_RESOLUTION|>--- conflicted
+++ resolved
@@ -2,16 +2,12 @@
 Changelog file for dinero-rs project, a command line application for managing finances.
 ## [0.26.0] - xxx
 ### Added
-<<<<<<< HEAD
 - Support for custom format strings
 ### Changed
 - Now the reports are parsed using a format string, which makes them more flexible
-=======
 - ```--args-only``` flag to ignore init files
-### Changed
 - Check whether dependencies are updated or not with deps.rs service
 
->>>>>>> 791c2803
 ## [0.25.0] - 2021-03-31
 ### Added
 - nicer error reporting
