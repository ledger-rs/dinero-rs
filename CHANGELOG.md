# Changelog
Changelog file for dinero-rs project, a command line application for managing finances.

<<<<<<< HEAD
## [0.17.0] - planned
### Added
### Changed
- Now the whole file is processed using a formal grammar

=======
## [0.17.0]
### Fixed
- Now this can be done ```any(abs(amount) == 2)```, which failed previously
- Much faster CI builds
>>>>>>> e78462e0
## [0.16.0] - 2021-03-04
### Added
- Virtual postings show correctly like this ```(account)```
### Fixed 
- Now you can add tags [through automated transactions](https://github.com/frosklis/dinero-rs/issues/49)
## [0.15.0] - 2021-02-28
### Fixed
- Correct conversion of currencies. There were [certain cases that did not work properly](https://github.com/frosklis/dinero-rs/issues/37)
### Added
- complete transaction grammar
## [0.14.0] - 2021-02-27
### Fixed
- speed bump, from 7 seconds to 4 seconds in my personal ledger (still room to improve)
- ability to add tags from automated transactions
## [0.13.1] - 2021-02-27 
### Fixed
- Fixed issue when there is no specified payee
## [0.13.0] - 2021-02-27 
### Added
- Improved documentation
- Support for [hledger syntax for payees](https://github.com/frosklis/dinero-rs/issues/37)
### Fixed
- keep tags from transactions
- match automated transactions only once per transaction, like ```ledger``` does
- enable comments in price ```p``` directives
## [0.12.0] - 2021-02-24
### Added
- support for (some of the) automated transaction syntax, what Claudio uses in his personal ledger
### Fixed
- speed bump (from 44 seconds to 7 seconds) in a big personal ledger

## [0.11.1] - 2021-02-22
### Fixed
- Fixed bug in balance report<|MERGE_RESOLUTION|>--- conflicted
+++ resolved
@@ -1,18 +1,14 @@
 # Changelog
 Changelog file for dinero-rs project, a command line application for managing finances.
 
-<<<<<<< HEAD
 ## [0.17.0] - planned
 ### Added
 ### Changed
 - Now the whole file is processed using a formal grammar
 
-=======
-## [0.17.0]
 ### Fixed
 - Now this can be done ```any(abs(amount) == 2)```, which failed previously
 - Much faster CI builds
->>>>>>> e78462e0
 ## [0.16.0] - 2021-03-04
 ### Added
 - Virtual postings show correctly like this ```(account)```
