# Changelog
Changelog file for dinero-rs project, a command line application for managing finances.

<<<<<<< HEAD
## [0.16.0] -
### Added
- Virtual postings show correctly like this ```(account)```
=======
## [0.16.0]
### Fixed 
- Now you can add tags [through automated transactions](https://github.com/frosklis/dinero-rs/issues/49)
>>>>>>> 95b82e12
## [0.15.0] - 2021-02-28
### Fixed
- Correct conversion of currencies. There were [certain cases that did not work properly](https://github.com/frosklis/dinero-rs/issues/37)
### Added
- complete transaction grammar
## [0.14.0] - 2021-02-27
### Fixed
- speed bump, from 7 seconds to 4 seconds in my personal ledger (still room to improve)
- ability to add tags from automated transactions
## [0.13.1] - 2021-02-27 
### Fixed
- Fixed issue when there is no specified payee
## [0.13.0] - 2021-02-27 
### Added
- Improved documentation
- Support for [hledger syntax for payees](https://github.com/frosklis/dinero-rs/issues/37)
### Fixed
- keep tags from transactions
- match automated transactions only once per transaction, like ```ledger``` does
- enable comments in price ```p``` directives
## [0.12.0] - 2021-02-24
### Added
- support for (some of the) automated transaction syntax, what Claudio uses in his personal ledger
### Fixed
- speed bump (from 44 seconds to 7 seconds) in a big personal ledger

## [0.11.1] - 2021-02-22
### Fixed
- Fixed bug in balance report<|MERGE_RESOLUTION|>--- conflicted
+++ resolved
@@ -1,15 +1,11 @@
 # Changelog
 Changelog file for dinero-rs project, a command line application for managing finances.
 
-<<<<<<< HEAD
 ## [0.16.0] -
 ### Added
 - Virtual postings show correctly like this ```(account)```
-=======
-## [0.16.0]
 ### Fixed 
 - Now you can add tags [through automated transactions](https://github.com/frosklis/dinero-rs/issues/49)
->>>>>>> 95b82e12
 ## [0.15.0] - 2021-02-28
 ### Fixed
 - Correct conversion of currencies. There were [certain cases that did not work properly](https://github.com/frosklis/dinero-rs/issues/37)
