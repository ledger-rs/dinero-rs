--- conflicted
+++ resolved
@@ -1,16 +1,13 @@
 # Changelog
 Changelog file for dinero-rs project, a command line application for managing finances.
-<<<<<<< HEAD
-## [0.27.0] - xxx
+
+## [0.28.0] - xxx
 ### Fixed
 - [Currencies are shown consistently in a report](https://github.com/frosklis/dinero-rs/issues/103)
 
-=======
-## [0.28.0] - xxx
 ## [0.27.0] - 2021-08-04
 ### Fixed
 - Negative quantities starting with zero now show the negative sign.
->>>>>>> b331d4d1
 ## [0.26.0] - 2021-08-02
 ### Added
 - ```--args-only``` flag to ignore init files
