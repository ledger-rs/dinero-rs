--- conflicted
+++ resolved
@@ -1,24 +1,17 @@
 # Changelog
 Changelog file for dinero-rs project, a command line application for managing finances.
-<<<<<<< HEAD
+## [0.27.0] - xxx
+### Fixed
+- [Currencies are shown consistently in a report](https://github.com/frosklis/dinero-rs/issues/103)
 
-## [0.26.0] - xxx
-=======
-## [0.27.0] - xxx
 ## [0.26.0] - 2021-08-02
->>>>>>> 56a584fb
 ### Added
 - ```--args-only``` flag to ignore init files
 - ```precision``` property in the ```commodity``` directive
 ### Changed
 - Check whether dependencies are updated or not with deps.rs service
 ### Fixed
-<<<<<<< HEAD
-- [Currencies are shown consistently in a report](https://github.com/frosklis/dinero-rs/issues/103)
-
-=======
 - [```--strict``` and ```--pedantic``` working properly](https://github.com/frosklis/dinero-rs/issues/104)
->>>>>>> 56a584fb
 ## [0.25.0] - 2021-03-31
 ### Added
 - nicer error reporting
