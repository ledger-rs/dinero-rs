--- conflicted
+++ resolved
@@ -2,14 +2,10 @@
 Changelog file for dinero-rs project, a command line application for managing finances.
 
 ## [0.31.0] - xxx
-<<<<<<< HEAD
-## Fixed
-- Read quantities like ```-$0.25```, [bug](https://github.com/frosklis/dinero-rs/issues/126)
-=======
 ### Fixed
 - [Currencies are shown consistently in a report](https://github.com/frosklis/dinero-rs/issues/103)
+- Read quantities like ```-$0.25```, [bug](https://github.com/frosklis/dinero-rs/issues/126)
 
->>>>>>> 787b63ff
 ## [0.30.0] - 2021-08-18
 ## Added
 - Show more info when loading the repl
