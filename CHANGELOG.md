--- conflicted
+++ resolved
@@ -1,12 +1,7 @@
 # Changelog
 Changelog file for dinero-rs project, a command line application for managing finances.
 
-<<<<<<< HEAD
-## [0.22.0] - 2021-03-20
-=======
-## [0.22.0] - xxx
-=======
->>>>>>> d1081930
+## [0.22.0] - 2021-03-21
 ### Added
 - Slightly better handling of currency formats
 ### Changed
