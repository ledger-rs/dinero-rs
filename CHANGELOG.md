--- conflicted
+++ resolved
@@ -1,13 +1,10 @@
 # Changelog
 Changelog file for dinero-rs project, a command line application for managing finances.
-<<<<<<< HEAD
 
-## [0.28.0] - xxx
+## [0.31.0] - xxx
 ### Fixed
 - [Currencies are shown consistently in a report](https://github.com/frosklis/dinero-rs/issues/103)
 
-=======
-## [0.31.0] - xxx
 ## [0.30.0] - 2021-08-18
 ## Added
 - Show more info when loading the repl
@@ -34,7 +31,6 @@
 ## [0.28.0] - 2021-08-09
 ### Added
 - ```--collapse``` flag to collapse postings with the same currency and account
->>>>>>> 78c95603
 ## [0.27.0] - 2021-08-04
 ### Fixed
 - Negative quantities starting with zero now show the negative sign.
