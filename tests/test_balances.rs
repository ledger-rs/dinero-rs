use dinero::{parser::Tokenizer, CommonOpts};
#[test]
fn test_balances() {
    let mut tokenizer = Tokenizer::from(
        "2021-01-15 * Flights
    Expenses:Travel            200 EUR
    Assets:Checking account   -200 EUR
2021-01-16 * More flights 1
    Expenses:Travel            300 EUR
    Assets:Checking account           = -500 EUR
2021-01-16 * More flights 2
    Expenses:Travel            300 EUR
    Assets:Checking account   -300 EUR = -800 EUR
2021-01-16 * More flights 3
    Expenses:Travel            300 EUR
    Assets:Checking account           = -1100 EUR
"
        .to_string(),
    );
<<<<<<< HEAD
    let parsed = tokenizer.tokenize(&CommonOpts::new());
    let ledger = parsed.to_ledger(&CommonOpts::new());
=======
    let options = CommonOpts::new();
    let parsed = tokenizer.tokenize(&options);
    let ledger = parsed.to_ledger(&options);
>>>>>>> 56a584fb
    assert!(ledger.is_ok(), "This should balance");
}<|MERGE_RESOLUTION|>--- conflicted
+++ resolved
@@ -17,13 +17,8 @@
 "
         .to_string(),
     );
-<<<<<<< HEAD
-    let parsed = tokenizer.tokenize(&CommonOpts::new());
-    let ledger = parsed.to_ledger(&CommonOpts::new());
-=======
     let options = CommonOpts::new();
     let parsed = tokenizer.tokenize(&options);
     let ledger = parsed.to_ledger(&options);
->>>>>>> 56a584fb
     assert!(ledger.is_ok(), "This should balance");
 }