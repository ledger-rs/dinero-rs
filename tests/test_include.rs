use dinero::parser::Tokenizer;
use dinero::CommonOpts;

use assert_cmd::Command;
use std::path::PathBuf;

#[test]
fn test_include() {
    let p1 = PathBuf::from("tests/example_files/include.ledger".to_string());
    let mut tokenizer: Tokenizer = Tokenizer::from(&p1);
    let _res = tokenizer.tokenize(&CommonOpts::new());
    // simply that it does not panic
    // todo change for something meaningful
    assert!(true);
}

#[test]
fn test_build_ledger_from_demo() {
    let p1 = PathBuf::from("tests/example_files/demo.ledger".to_string());
    let mut tokenizer: Tokenizer = Tokenizer::from(&p1);
<<<<<<< HEAD
    let items = tokenizer.tokenize(&CommonOpts::new());
    let ledger = items.to_ledger(&CommonOpts::new());
=======
    let options = CommonOpts::new();
    let items = tokenizer.tokenize(&options);
    let ledger = items.to_ledger(&options);
>>>>>>> 56a584fb
    assert!(ledger.is_ok());
}

#[test]
fn test_fail() {
    let mut tokenizer: Tokenizer = Tokenizer::from(
        "
2021-01-15 * Flights
    Expenses:Travel      200 EUR
    Assets:Checking account   -180 EUR
"
        .to_string(),
    );
    let parsed = tokenizer.tokenize(&CommonOpts::new());
    // It parses
    assert!(true);

    // But to a wrong ledger
    let ledger = parsed.to_ledger(&CommonOpts::new());
    assert!(ledger.is_err());
}

#[test]
fn comment_no_spaces() {
    let mut tokenizer: Tokenizer = Tokenizer::from(
        "
2000-01-01 * Sell shares
    Assets:Shares      -3.25 ACME @@ 326 USD;@ 100 USD
    Assets:Checking     326 USD
        "
        .to_string(),
    );
<<<<<<< HEAD
    let items = tokenizer.tokenize(&CommonOpts::new());
    let ledger = items.to_ledger(&CommonOpts::new());
=======
    let options = CommonOpts::new();
    let items = tokenizer.tokenize(&options);
    let ledger = items.to_ledger(&options);
>>>>>>> 56a584fb
    assert!(ledger.is_ok());
}
#[test]
fn comment_spaces() {
    let mut tokenizer: Tokenizer = Tokenizer::from(
        "
2000-01-01 * Sell shares
    Assets:Shares      -3.25 ACME @@ 326 USD  ;@ 100 USD
    Assets:Checking     326 USD
        "
        .to_string(),
    );
<<<<<<< HEAD
    let items = tokenizer.tokenize(&CommonOpts::new());
    let ledger = items.to_ledger(&CommonOpts::new());
=======
    let options = CommonOpts::new();
    let items = tokenizer.tokenize(&options);
    let ledger = items.to_ledger(&options);
>>>>>>> 56a584fb
    assert!(ledger.is_ok());
}<|MERGE_RESOLUTION|>--- conflicted
+++ resolved
@@ -18,14 +18,9 @@
 fn test_build_ledger_from_demo() {
     let p1 = PathBuf::from("tests/example_files/demo.ledger".to_string());
     let mut tokenizer: Tokenizer = Tokenizer::from(&p1);
-<<<<<<< HEAD
-    let items = tokenizer.tokenize(&CommonOpts::new());
-    let ledger = items.to_ledger(&CommonOpts::new());
-=======
     let options = CommonOpts::new();
     let items = tokenizer.tokenize(&options);
     let ledger = items.to_ledger(&options);
->>>>>>> 56a584fb
     assert!(ledger.is_ok());
 }
 
@@ -58,14 +53,9 @@
         "
         .to_string(),
     );
-<<<<<<< HEAD
-    let items = tokenizer.tokenize(&CommonOpts::new());
-    let ledger = items.to_ledger(&CommonOpts::new());
-=======
     let options = CommonOpts::new();
     let items = tokenizer.tokenize(&options);
     let ledger = items.to_ledger(&options);
->>>>>>> 56a584fb
     assert!(ledger.is_ok());
 }
 #[test]
@@ -78,13 +68,8 @@
         "
         .to_string(),
     );
-<<<<<<< HEAD
-    let items = tokenizer.tokenize(&CommonOpts::new());
-    let ledger = items.to_ledger(&CommonOpts::new());
-=======
     let options = CommonOpts::new();
     let items = tokenizer.tokenize(&options);
     let ledger = items.to_ledger(&options);
->>>>>>> 56a584fb
     assert!(ledger.is_ok());
 }