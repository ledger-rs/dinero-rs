use dinero::{parser::Tokenizer, CommonOpts};

#[test]
fn test_account_names() {
    let tokenizers: Vec<Tokenizer> = vec![
        Tokenizer::from(
            "2021-01-15 * Flights
    Expenses:Travel            200 EUR
    Assets:Checking account   -200 EUR
2021-01-16 * More flights
    Expenses:Travel            300 EUR
    Assets:Checking account 
"
            .to_string(),
        ),
        Tokenizer::from(
            "2021-01-15 * Flights
    Expenses:Travel            200 EUR
    Assets:Checking account   -200 EUR
2021-01-16 * More flights
    Expenses:Travel            300 EUR
    Assets:Checking account  =-500 EUR
"
            .to_string(),
        ),
        Tokenizer::from(
            "2021-01-15 * Flights
    Expenses:Travel            200 EUR
    Assets:Checking account   -200 EUR
2021-01-16 * More flights
    Expenses:Travel            300 EUR
    Assets:Checking account   -300 EUR
"
            .to_string(),
        ),
        Tokenizer::from(
            "2021-01-15 * Flights
    Expenses:Travel            200 EUR
    Assets:Checking account   -200 EUR
2021-01-16 * More flights
    Expenses:Travel            300 EUR
    Assets:Checking account   -300 EUR = -500 EUR
"
            .to_string(),
        ),
    ];
    for (i, mut tokenizer) in tokenizers.into_iter().enumerate() {
        println!("Test case #{}", i);
<<<<<<< HEAD
=======
        let parsed = tokenizer.tokenize(&CommonOpts::new());
        let mut num_accounts = parsed.accounts.len();
        assert_eq!(num_accounts, 0, "There should be no accounts when parsed");
>>>>>>> 56a584fb
        let mut options = CommonOpts::new();
        options.no_balance_check = true;
        let parsed = tokenizer.tokenize(&options);
        let mut num_accounts = parsed.accounts.len();
        assert_eq!(num_accounts, 0, "There should be no accounts when parsed");
        num_accounts = parsed.to_ledger(&options).unwrap().accounts.len();
        assert_eq!(num_accounts, 2, "There should be two accounts");
    }
}

#[test]
fn test_account_directive() {
    let mut tokenizer = Tokenizer::from(
        "account Assets:Revolut
    country GB
    alias revolut
    payee Revolut "
            .to_string(),
    );

    let parsed = tokenizer.tokenize(&CommonOpts::new());
    let num_accounts = parsed.accounts.len();
    assert_eq!(num_accounts, 1, "Parse one account")
}<|MERGE_RESOLUTION|>--- conflicted
+++ resolved
@@ -44,19 +44,14 @@
             .to_string(),
         ),
     ];
+
     for (i, mut tokenizer) in tokenizers.into_iter().enumerate() {
         println!("Test case #{}", i);
-<<<<<<< HEAD
-=======
         let parsed = tokenizer.tokenize(&CommonOpts::new());
         let mut num_accounts = parsed.accounts.len();
         assert_eq!(num_accounts, 0, "There should be no accounts when parsed");
->>>>>>> 56a584fb
         let mut options = CommonOpts::new();
         options.no_balance_check = true;
-        let parsed = tokenizer.tokenize(&options);
-        let mut num_accounts = parsed.accounts.len();
-        assert_eq!(num_accounts, 0, "There should be no accounts when parsed");
         num_accounts = parsed.to_ledger(&options).unwrap().accounts.len();
         assert_eq!(num_accounts, 2, "There should be two accounts");
     }
