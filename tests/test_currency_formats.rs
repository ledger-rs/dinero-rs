use chrono::Utc;
use dinero::parser::Tokenizer;
use dinero::{models::conversion, CommonOpts};
use num::traits::Inv;
use num::{BigInt, BigRational};

#[test]
fn currency_formats() {
    let mut tokenizer: Tokenizer = Tokenizer::from(
        "2020-01-01 * ACME, Inc.
    Assets:Shares        1 ACME @ 1000 USD
    Assets:Bank:Checking account
2021-01-01 * ACME, Inc.
    Assets:Shares        1 ACME @ 1000 EUR
    Assets:Bank:Checking account

P 2020-07-01 EUR 1.5 USD
commodity €
    alias EUR
    format -1.234,00 €
commodity $
    alias USD
    format ($1,234.00)
commodity ACME
    format -1 ACME
; I have 2 ACME Shares
; worth 2000 EUR
; worth 3000 USD because the last exchange rate was 1.5
; in terms of nodes there should be
; 2021-01-01 ACME
; 2021-01-01 EUR
; 2020-07-01 EUR
; 2020-07-01 USD
; NOTHING for 2020-01-01
;
        "
        .to_string(),
    );
<<<<<<< HEAD
    let items = tokenizer.tokenize(&CommonOpts::new());
    let ledger = items.to_ledger(&CommonOpts::new()).unwrap();
=======
    let options = CommonOpts::new();
    let items = tokenizer.tokenize(&options);
    let ledger = items.to_ledger(&options).unwrap();
>>>>>>> 56a584fb
    let eur = ledger.get_commodities().get("eur").unwrap();
    let usd = ledger.get_commodities().get("usd").unwrap();
    let acme = ledger.get_commodities().get("acme").unwrap();
    for _ in 0..30 {
        let multipliers_acme = conversion(
            acme.clone(),
            Utc::now().naive_local().date(),
            ledger.get_prices(),
        );

        let to_eur = multipliers_acme.get(eur).unwrap();
        let to_usd = multipliers_acme.get(usd).unwrap();
        assert_eq!(
            to_eur,
            &BigRational::from_integer(BigInt::from(1000)).inv(),
            "1 ACME = 1000 EUR"
        );
        assert_eq!(
            to_usd,
            &BigRational::from_integer(BigInt::from(1500)).inv(),
            "1 ACME = 1500 USD"
        );
    }
}<|MERGE_RESOLUTION|>--- conflicted
+++ resolved
@@ -36,14 +36,9 @@
         "
         .to_string(),
     );
-<<<<<<< HEAD
-    let items = tokenizer.tokenize(&CommonOpts::new());
-    let ledger = items.to_ledger(&CommonOpts::new()).unwrap();
-=======
     let options = CommonOpts::new();
     let items = tokenizer.tokenize(&options);
     let ledger = items.to_ledger(&options).unwrap();
->>>>>>> 56a584fb
     let eur = ledger.get_commodities().get("eur").unwrap();
     let usd = ledger.get_commodities().get("usd").unwrap();
     let acme = ledger.get_commodities().get("acme").unwrap();
