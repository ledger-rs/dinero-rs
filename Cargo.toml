[package]
name = "dinero-rs"
version = "0.31.0"
authors = ["Claudio Noguera <claudio.noguera@gmail.com>"]
edition = "2018"
readme = "README.md"
description = "A command line ledger tool"
keywords = ["ledger", "plaintext-accounting"]
license = "MIT"
homepage = "https://github.com/frosklis/dinero-rs"
repository = "https://github.com/frosklis/dinero-rs"
# rust-version = "1.38"
# See more keys and their definitions at https://doc.rust-lang.org/cargo/reference/manifest.html
[lib]
name = "dinero"
path = "src/mod.rs"


[[bin]]
name = "dinero"
test = false 
bench = false
path = "src/dinero.rs"

[dependencies]
num = "0.4.0"
glob = "0.3.0"
colored = "2.0.0"
chrono = "0.4.19"
regex = "1"
lazy_static = "1.4.0"
structopt = "0.3.21"
shellexpand = "2.1.0"
# Two timer depends on pidgin, but with the upgrade to 0.4.1, it breaks
# So I don't let it use pidgin 0.4.1, it has to be 0.4.0
# Corrected in 0.4.2
# pidgin = "=0.4.0"
two_timer = "2.2.0"
terminal_size = "0.1.16"
pest = "2.0"
pest_derive = "2.0"
<<<<<<< HEAD
prettytable-rs = "^0.8"
=======
rustyline = "8.2.0"
shlex = "1.0.0"

[dev-dependencies]
assert_cmd = "2.0.0"
rexpect = "0.4.0"
backtrace = "=0.3.3"
>>>>>>> 4d9ac918
<|MERGE_RESOLUTION|>--- conflicted
+++ resolved
@@ -39,14 +39,8 @@
 terminal_size = "0.1.16"
 pest = "2.0"
 pest_derive = "2.0"
-<<<<<<< HEAD
-prettytable-rs = "^0.8"
-=======
 rustyline = "8.2.0"
 shlex = "1.0.0"
 
 [dev-dependencies]
-assert_cmd = "2.0.0"
-rexpect = "0.4.0"
-backtrace = "=0.3.3"
->>>>>>> 4d9ac918
+assert_cmd = "2.0.0"