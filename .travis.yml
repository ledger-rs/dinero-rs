# CI pipeline for travis 
# the goals are to
# - automate builds
# - report code coverage
# - deploy automatically for several platforms

language: rust
rust:
  - stable
  - 1.38.0
  - beta
  - nightly
cache:
  directories:
    - /home/travis/.cargo

dist: bionic
jobs:
  allow_failures:
    - rust: nightly
    - rust: beta
  fast_finish: true

# before_install: Scripts to run before the install stage
# install: Scripts to run at the install stage
install: |
  echo "Rust: ${TRAVIS_RUST_VERSION}"
  echo "Event: ${TRAVIS_EVENT_TYPE}"
  echo "Tag: ${TRAVIS_TAG}"
  if [[ "$TRAVIS_RUST_VERSION" == stable ]]; then
    cargo install cargo-tarpaulin
    if [[ "$TRAVIS_TAG" != "" ]]; then
      echo "Installing additional targets."
      rustup target add x86_64-apple-darwin
      rustup target add aarch64-apple-darwin 
      rustup target add armv7-unknown-linux-gnueabihf
      rustup target add aarch64-unknown-linux-gnu
      rustup target add x86_64-unknown-linux-gnu
      rustup target add x86_64-pc-windows-gnu
      # rustup target add x86_64-pc-windows-msvctarget
      echo "finished rustup installation"
    fi
  fi
  
# before_script: Scripts to run before the script stage
before_script: |
  if [[ "$TRAVIS_RUST_VERSION" == stable && "$TRAVIS_EVENT_TYPE" == cron ]]; then
    for TAG in $(git tag | grep -)
    do
      git push --delete https://${GITHUB_TOKEN}@github.com/frosklis/dinero-rs.git  $TAG 
    done
  fi


# script: Scripts to run at the script stage
script:
  - cargo build
  - |
    if [[ "$TRAVIS_RUST_VERSION" != stable ]]; then
      cargo test
    else
      cargo tarpaulin --ignore-tests --exclude-files examples/* src/main.rs --out Xml --run-types AllTargets
    fi


# before_cache: Scripts to run before storing a build cache
before_cache:
  - find ./target/debug -type f -maxdepth 1 -delete
  - rm -fr ./target/debug/{deps,.fingerprint}/{*ra_*,*test*,*tools*,*gen_lsp*,*thread_worker*,*dinero*}
  - rm -f  ./target/.rustc_info.json
  - rm -rf /home/travis/.cargo/registry

# after_success: Scripts to run after a successful script stage
after_success: |
  if [[ "$TRAVIS_RUST_VERSION" == stable ]]; then
    # upload to codecov.io coverage results
    bash <(curl -s https://codecov.io/bash)
    
    # Get the version from Cargo
    export version=$(grep -E "version = \"([0-9]+\.[0-9]+.[0-9]+)\"" Cargo.toml | grep -Eo -m 1 "[0-9]+\.[0-9]+.[0-9]+")

    echo "Cargo.toml version: -${version}-"
    echo "Tag name:           -${TRAVIS_TAG}-"
    # If this build is not from a tag, create one
    if [[ "$TRAVIS_TAG" == "" ]]; then
      if [[ "$TRAVIS_BRANCH" == "master" && "$TRAVIS_EVENT_TYPE" == "pull_request" ]]; then
        # If the build is from master we actually create a tag
        # Build a tag
        # This prints the version number
        export line_number=$(grep -En "version = \"([0-9]+\.[0-9]+.[0-9]+)\"" Cargo.toml | grep -Eo -m 1 "[0-9]+" | head -n 1)
        sed -i "${line_number}s/.*/version = \"${version}-build-${TRAVIS_BUILD_NUMBER}\"/" Cargo.toml 
        git tag -a -m "automated tag from Travis [ci skip]" ${version}-build-${TRAVIS_BUILD_NUMBER}
        git push -f --tags https://${GITHUB_TOKEN}@github.com/frosklis/dinero-rs.git
      fi

    # If it is from a tag...
    elif [[ "$TRAVIS_TAG" != *"build"* ]]; then
      if [[ "$TRAVIS_TAG" != "$version" ]]; then
        echo "Expected $TRAVIS_TAG from tag name."
        echo "Found $version in Cargo.toml"
        travis_terminate 1
      fi
      rm cobertura.xml
      cargo publish --token ${CARGO_TOKEN}
    fi 
  fi
  

# after_failure: Scripts to run after a failing script stage
# before_deploy: Scripts to run before the deploy stage
before_deploy: |
  if [[ "$TRAVIS_RUST_VERSION" != stable || "$TRAVIS_TAG" != *"build"* ]]; then
    travis_terminate 0
  else   
    # Create the releases
    # Macs
    sudo apt install build-essential
<<<<<<< HEAD
=======
    # Intel macs
>>>>>>> 006de559
    cargo build --release --target x86_64-apple-darwin 
    # New macs
    cargo build --release --target aarch64-apple-darwin 
    # Raspberry
    # cargo build --release --target armv7-unknown-linux-gnueabihf
    # Linux ARM
    # cargo build --release --target aarch64-unknown-linux-gnu
    # Linux x86
    # cargo build --release --target x86_64-unknown-linux-gnu
    # Windows 
    cargo build --release --target x86_64-pc-windows-gnu

    #
    # Package everything
<<<<<<< HEAD
    #
    cd /home/travis/build/frosklis/dinero-rs/target/x86_64-apple-darwin/
    tar -czf dinero-mac-x86_64.tar.gz release/dinero
    mv dinero-mac-x86_64.tar.gz /home/travis/build/frosklis/dinero-rs

    cd /home/travis/build/frosklis/dinero-rs/target/aarch64-apple-darwin/
    tar -czf dinero-mac-aarch64.tar.gz release/dinero
    mv dinero-mac-aarch64.tar.gz /home/travis/build/frosklis/dinero-rs

=======
    cd /home/travis/build/frosklis/dinero-rs/target/x86_64-apple-darwin/release
    tar -czf dinero-mac-x86_64.tar.gz dinero
    mv dinero-mac-x86_64.tar.gz /home/travis/build/frosklis/dinero-rs/
    # tar -czf dinero-mac-aarch64.tar.gz /home/travis/build/frosklis/dinero-rs/target/aarch64-apple-darwin/release/dinero
>>>>>>> 006de559
    cd /home/travis/build/frosklis/dinero-rs/target/x86_64-pc-windows-gnu/release/
    tar -czf dinero-windows-x86_64.tar.gz dinero.exe
    mv dinero-windows-x86_64.tar.gz /home/travis/build/frosklis/dinero-rs/

    # SHA 256 for brew
    cd /home/travis/build/frosklis/dinero-rs/
    sha_256=$(shasum -a 256 dinero-mac-x86_64.tar.gz | cut -f 1 -d " ")
  fi
  
deploy:
  provider: releases
  token: $GITHUB_TOKEN
  file: "*.gz"
  release_notes_file: CHANGELOG.md
  edge: true # opt in to dpl v2
  on:
    tags: true
# after_deploy: Scripts to run after the deploy stage
# after_script: Scripts to run as the last stage<|MERGE_RESOLUTION|>--- conflicted
+++ resolved
@@ -113,12 +113,9 @@
     travis_terminate 0
   else   
     # Create the releases
-    # Macs
     sudo apt install build-essential
-<<<<<<< HEAD
-=======
+
     # Intel macs
->>>>>>> 006de559
     cargo build --release --target x86_64-apple-darwin 
     # New macs
     cargo build --release --target aarch64-apple-darwin 
@@ -133,29 +130,19 @@
 
     #
     # Package everything
-<<<<<<< HEAD
     #
-    cd /home/travis/build/frosklis/dinero-rs/target/x86_64-apple-darwin/
-    tar -czf dinero-mac-x86_64.tar.gz release/dinero
+    cd /home/travis/build/frosklis/dinero-rs/target/x86_64-apple-darwin/release/
+    tar -czf dinero-mac-x86_64.tar.gz dinero
     mv dinero-mac-x86_64.tar.gz /home/travis/build/frosklis/dinero-rs
 
-    cd /home/travis/build/frosklis/dinero-rs/target/aarch64-apple-darwin/
-    tar -czf dinero-mac-aarch64.tar.gz release/dinero
+    cd /home/travis/build/frosklis/dinero-rs/target/aarch64-apple-darwin/release/
+    tar -czf dinero-mac-aarch64.tar.gz dinero
     mv dinero-mac-aarch64.tar.gz /home/travis/build/frosklis/dinero-rs
 
-=======
-    cd /home/travis/build/frosklis/dinero-rs/target/x86_64-apple-darwin/release
-    tar -czf dinero-mac-x86_64.tar.gz dinero
-    mv dinero-mac-x86_64.tar.gz /home/travis/build/frosklis/dinero-rs/
-    # tar -czf dinero-mac-aarch64.tar.gz /home/travis/build/frosklis/dinero-rs/target/aarch64-apple-darwin/release/dinero
->>>>>>> 006de559
     cd /home/travis/build/frosklis/dinero-rs/target/x86_64-pc-windows-gnu/release/
     tar -czf dinero-windows-x86_64.tar.gz dinero.exe
     mv dinero-windows-x86_64.tar.gz /home/travis/build/frosklis/dinero-rs/
 
-    # SHA 256 for brew
-    cd /home/travis/build/frosklis/dinero-rs/
-    sha_256=$(shasum -a 256 dinero-mac-x86_64.tar.gz | cut -f 1 -d " ")
   fi
   
 deploy:
