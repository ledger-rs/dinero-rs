use crate::{
<<<<<<< HEAD
    parser::{ParsedLedger, Rule, Tokenizer},
    CommonOpts,
=======
    models::Currency,
    parser::{ParsedLedger, Rule, Tokenizer},
    CommonOpts, List,
>>>>>>> 56a584fb
};
use glob::glob;
use pest::iterators::Pair;

use std::path::PathBuf;

impl<'a> Tokenizer<'a> {
    /// Handles include directive
    ///
    /// Add the found file of files it it has wildcards in the pattern to the queue of files to process and process them.
    /// TODO this is a good place to include parallelism
<<<<<<< HEAD
    pub fn include(&self, element: Pair<Rule>, options: &CommonOpts) -> ParsedLedger {
=======
    pub fn include(
        &self,
        element: Pair<Rule>,
        options: &CommonOpts,
        commodities: &List<Currency>,
    ) -> ParsedLedger {
>>>>>>> 56a584fb
        let mut pattern = String::new();
        let mut files: Vec<PathBuf> = Vec::new();
        if let Some(current_path) = self.file {
            let mut parent = current_path.parent().unwrap().to_str().unwrap().to_string();
            if parent.len() == 0 {
                parent.push('.')
            }
            parent.push('/');
            pattern.push_str(parent.as_str());
        }
        let parsed_glob = element.into_inner().next().unwrap().as_str();
        pattern.push_str(parsed_glob);
        for entry in glob(&pattern).expect("Failed to read glob pattern") {
            match entry {
                Ok(path) => {
                    files.push(path.clone());
                    match self.seen_files.get(&path) {
                        Some(_) => {
                            panic!("Cycle detected. {:?}", &path);
                        }
                        None => (),
                    }
                }
                Err(e) => eprintln!("{:?}", e),
            }
        }
        let mut items: ParsedLedger = ParsedLedger::new();
        for file in files {
            let mut inner_tokenizer: Tokenizer = Tokenizer::from(&file);
            for p in self.seen_files.iter() {
                inner_tokenizer.seen_files.insert(*p);
            }
<<<<<<< HEAD
            let mut new_items: ParsedLedger = inner_tokenizer.tokenize(options);
=======
            let mut new_items: ParsedLedger =
                inner_tokenizer.tokenize_with_currencies(&options, Some(commodities));
>>>>>>> 56a584fb
            items.append(&mut new_items);
        }
        items
    }
}<|MERGE_RESOLUTION|>--- conflicted
+++ resolved
@@ -1,12 +1,7 @@
 use crate::{
-<<<<<<< HEAD
-    parser::{ParsedLedger, Rule, Tokenizer},
-    CommonOpts,
-=======
     models::Currency,
     parser::{ParsedLedger, Rule, Tokenizer},
     CommonOpts, List,
->>>>>>> 56a584fb
 };
 use glob::glob;
 use pest::iterators::Pair;
@@ -18,16 +13,12 @@
     ///
     /// Add the found file of files it it has wildcards in the pattern to the queue of files to process and process them.
     /// TODO this is a good place to include parallelism
-<<<<<<< HEAD
-    pub fn include(&self, element: Pair<Rule>, options: &CommonOpts) -> ParsedLedger {
-=======
     pub fn include(
         &self,
         element: Pair<Rule>,
         options: &CommonOpts,
         commodities: &List<Currency>,
     ) -> ParsedLedger {
->>>>>>> 56a584fb
         let mut pattern = String::new();
         let mut files: Vec<PathBuf> = Vec::new();
         if let Some(current_path) = self.file {
@@ -60,12 +51,8 @@
             for p in self.seen_files.iter() {
                 inner_tokenizer.seen_files.insert(*p);
             }
-<<<<<<< HEAD
-            let mut new_items: ParsedLedger = inner_tokenizer.tokenize(options);
-=======
             let mut new_items: ParsedLedger =
                 inner_tokenizer.tokenize_with_currencies(&options, Some(commodities));
->>>>>>> 56a584fb
             items.append(&mut new_items);
         }
         items
