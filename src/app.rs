//! Document the command line interface
use std::collections::HashMap;
use std::env;
use std::fs::read_to_string;
use std::path::{Path, PathBuf};
use structopt::StructOpt;
use two_timer;

use lazy_static::lazy_static;
use regex::Regex;

use crate::commands::{accounts, balance, commodities, payees, prices, register};
use crate::Error;
use chrono::NaiveDate;
use colored::Colorize;

#[derive(Debug, StructOpt)]
enum Command {
    // Print,
    /// Balance report
    #[structopt(alias = "bal")]
    Balance {
        #[structopt(flatten)]
        options: CommonOpts,
        /// Flat account names rather than tree
        #[structopt(long)]
        flat: bool,
        /// Do not show total
        #[structopt(long = "--no-total")]
        no_total: bool,
    },

    #[structopt(alias = "reg")]
    Register(CommonOpts),
    /// List the accounts
    Accounts(CommonOpts),
    // Codes,
    /// List the payees
    Payees(CommonOpts),
    /// Show the exchange rates
    Prices(CommonOpts),
    /// List commodities
    #[structopt(alias = "currencies")]
    Commodities(CommonOpts),
}

#[derive(Debug, StructOpt)]
#[structopt(about = "Command line accounting tool",
version = env ! ("CARGO_PKG_VERSION"),
author = env ! ("CARGO_PKG_AUTHORS"),
name = "dinero"
)]
struct Opt {
    #[structopt(subcommand)]
    cmd: Command,
}
/// Command line options
#[derive(Debug, StructOpt, Clone)]
pub struct CommonOpts {
    /// Input file
    #[structopt(name = "FILE", short = "f", long = "file", parse(from_os_str))]
    pub input_file: PathBuf,

    /// Init file
    #[structopt(long = "--init-file", parse(from_os_str))]
    init_file: Option<PathBuf>,

    /// Depth
    #[structopt(short = "d", long = "depth")]
    pub depth: Option<usize>,

    /// The pattern to look for
    #[structopt(multiple = true, takes_value = true)]
    pub query: Vec<String>,
    /// Use only real postings rather than real and virtual
    #[structopt(long = "--real")]
    pub real: bool,
    #[structopt(short = "b", long = "begin", parse(try_from_str = date_parser))]
    pub begin: Option<NaiveDate>,
    #[structopt(short = "e", long = "end", parse(try_from_str = date_parser))]
    pub end: Option<NaiveDate>,
    #[structopt(short = "p", long = "period")]
    period: Option<String>,
    #[structopt(long = "now", parse(try_from_str = date_parser))]
    now: Option<NaiveDate>,

    /// Ignore balance assertions
    #[structopt(long = "--no-balance-check")]
    pub no_balance_check: bool,

    /// Display the report in the selected currency
    #[structopt(short = "-X")]
    pub exchange: Option<String>,

    /// TODO Date format
    #[structopt(long = "--date-format")]
    date_format: Option<String>,

    #[structopt(long = "--force-color")]
    force_color: bool,
    /// TODO force pager
    #[structopt(long = "--force-pager")]
    force_pager: bool,

    /// TODO effective
    #[structopt(long = "--effective")]
    effective: bool,

    /// Accounts, tags or commodities not previously declared will cause warnings.
    #[structopt(long = "--strict")]
    pub strict: bool,

    /// Accounts, tags or commodities not previously declared will cause errors.
    #[structopt(long = "--pedantic")]
    pub pedantic: bool,

    /// TODO Unrealized gains
    #[structopt(long = "--unrealized-gains")]
    unrealized_gains: Option<String>,
    /// TODO Unrealized losses
    #[structopt(long = "--unrealized-losses")]
    unrealized_losses: Option<String>,
}

<<<<<<< HEAD
impl CommonOpts {
    pub fn new() -> Self {
        CommonOpts {
            input_file: PathBuf::new(),
            init_file: None,
            depth: None,
            query: vec![],
            real: false,
            begin: None,
            end: None,
            period: None,
            now: None,
            no_balance_check: false,
            exchange: None,
            date_format: None,
            force_color: false,
            force_pager: false,
            effective: false,
            strict: false,
            pedantic: false,
            unrealized_gains: None,
            unrealized_losses: None,
        }
    }
}
/// Entry point for the command line app
pub fn run_app(mut args: Vec<String>) -> Result<(), ()> {
    // println!("{:?}", args);
=======
const INIT_FILE_FLAG: &str = "--init-file";
const LEDGER_PATHS_UNDER_DIR: &str = "~/.ledgerrc";
const LEDGER_PATHS: &str = ".ledgerrc";

fn init_paths(args: Vec<String>) -> Vec<String> {
>>>>>>> 379366c5
    let mut possible_paths: Vec<String> = Vec::new();

    for i in 0..args.len() {
        if args[i] == INIT_FILE_FLAG {
            possible_paths.push(args[i + 1].clone());
            break;
        }
    }

    possible_paths.push(shellexpand::tilde(LEDGER_PATHS_UNDER_DIR).to_string());
    possible_paths.push(LEDGER_PATHS.to_string());

    possible_paths
}

/// Entry point for the command line app
pub fn run_app(mut args: Vec<String>) -> Result<(), ()> {
    let mut config_file = None;
    let possible_paths = init_paths(args.clone());
    for path in possible_paths.iter() {
        let file = Path::new(path);
        if file.exists() {
            config_file = Some(file);
            break;
        }
    }
    if let Some(file) = config_file {
        let mut aliases = HashMap::new();
        aliases.insert("-f".to_string(), "--file".to_string());
        let contents = read_to_string(file).unwrap();
        for line in contents.lines() {
            let option = line.trim_start();
            match option.chars().nth(0) {
                Some(c) => match c {
                    '-' => {
                        let message = format!("Bad config file {:?}\n{}", file, line);
                        assert!(line.starts_with("--"), message,);
                        let mut iter = line.split_whitespace();
                        let option = iter.next().unwrap();
                        if !args.iter().any(|x| {
                            (x == option) | (aliases.get(x).unwrap_or(&String::new()) == option)
                        }) {
                            args.push(option.to_string());
                            let mut rest = String::new();
                            for arg in iter {
                                rest.push_str(" ");
                                rest.push_str(arg);
                            }
                            if rest.len() > 0 {
                                args.push(rest.trim().to_string());
                            }
                        }
                    }
                    ';' | '#' | '!' | '%' => (), // a comment

                    _ => panic!("Bad config file {:?}\n{}", file, line),
                },
                None => (),
            }
        }
    }
    let opt: Opt = Opt::from_iter(args.iter());

    // Print options
    // println!("{:?}", opt.cmd);
    if let Err(e) = match opt.cmd {
        Command::Balance {
            options,
            flat,
            no_total,
        } => {
            if options.force_color {
                env::set_var("CLICOLOR_FORCE", "1");
            }
            balance::execute(&options, flat, !no_total)
        }
        Command::Register(options) => {
            if options.force_color {
                env::set_var("CLICOLOR_FORCE", "1");
            }
            register::execute(&options)
        }
        Command::Commodities(options) => {
            if options.force_color {
                env::set_var("CLICOLOR_FORCE", "1");
            }

            commodities::execute(options.input_file.clone(), &options)
        }
        Command::Payees(options) => {
            if options.force_color {
                env::set_var("CLICOLOR_FORCE", "1");
            }

            payees::execute(options.input_file.clone(), &options)
        }
        Command::Prices(options) => prices::execute(options.input_file.clone(), &options),
        Command::Accounts(options) => {
            if options.force_color {
                env::set_var("CLICOLOR_FORCE", "1");
            }

            accounts::execute(options.input_file.clone(), &options)
        }
    } {
        let err_str = format!("{}", e);
        if err_str.len() > 0 {
            eprintln!("{}", err_str);
        }
        return Err(());
    }
    Ok(())
}

/// A parser for date expressions
pub fn date_parser(date: &str) -> Result<NaiveDate, Error> {
    lazy_static! {
        static ref RE_MONTH: Regex = Regex::new(r"(\d{4})[/-](\d\d?)$").unwrap();
        static ref RE_DATE: Regex = Regex::new(r"(\d{4})[/-](\d\d?)[/-](\d\d?)$").unwrap();
    }
    if RE_DATE.is_match(date) {
        let captures = RE_DATE.captures(date).unwrap();
        Ok(NaiveDate::from_ymd(
            captures.get(1).unwrap().as_str().parse::<i32>().unwrap(),
            captures.get(2).unwrap().as_str().parse::<u32>().unwrap(),
            captures.get(3).unwrap().as_str().parse::<u32>().unwrap(),
        ))
    } else if RE_MONTH.is_match(date) {
        let captures = RE_MONTH.captures(date).unwrap();
        Ok(NaiveDate::from_ymd(
            captures.get(1).unwrap().as_str().parse::<i32>().unwrap(),
            captures.get(2).unwrap().as_str().parse::<u32>().unwrap(),
            1,
        ))
    } else {
        match two_timer::parse(date, None) {
            Ok((t1, _t2, _b)) => Ok(t1.date()),
            Err(e) => {
                eprintln!("{:?}", e);
                Err(Error {
                    message: vec![format!("Invalid date {}", date)
                        .as_str()
                        .bold()
                        .bright_red()],
                })
            }
        }
    }
}

#[cfg(test)]
mod tests {
    use super::*;

    #[test]
    fn command_line_dates() {
        assert_eq!(
            date_parser("2010-5-3").unwrap(),
            NaiveDate::from_ymd(2010, 5, 3)
        );
        assert_eq!(
            date_parser("2010").unwrap(),
            NaiveDate::from_ymd(2010, 1, 1)
        );
        assert_eq!(
            date_parser("2010-09").unwrap(),
            NaiveDate::from_ymd(2010, 9, 1)
        );
        assert_eq!(
            date_parser("2020-09-05").unwrap(),
            NaiveDate::from_ymd(2020, 9, 5)
        );
        assert_eq!(
            date_parser("2017-12-05").unwrap(),
            NaiveDate::from_ymd(2017, 12, 5)
        );
        assert_eq!(
            date_parser("2020-01-12").unwrap(),
            NaiveDate::from_ymd(2020, 1, 12)
        );
        assert_eq!(
            date_parser("2010-09").unwrap(),
            NaiveDate::from_ymd(2010, 9, 1)
        );
        // This test panics correctly, but it should be written elsewhere
        // assert!(date_parser("2020-13-12").is_err());
        assert!(date_parser("this is not a date").is_err());
    }

    #[test]
    fn test_balance() {
        let args: Vec<String> = vec![
            "testing",
            "bal",
            "-f",
            "tests/example_files/demo.ledger",
            "--init-file",
            "tests/example_files/example_ledgerrc",
            "--real",
        ]
        .iter()
        .map(|x| x.to_string())
        .collect();
        let res = run_app(args);
        assert!(res.is_ok());
    }

    #[test]
    #[should_panic(
        expected = "Bad config file \"tests/example_files/example_bad_ledgerrc\"\nThis line should be a comment but isn\'t, it is bad on purpose."
    )]
    fn bad_ledgerrc() {
        let args: Vec<String> = vec![
            "testing",
            "bal",
            "--init-file",
            "tests/example_files/example_bad_ledgerrc",
        ]
        .iter()
        .map(|x| x.to_string())
        .collect();
        let _res = run_app(args);
    }
    #[test]
    #[should_panic(
        expected = "Bad config file \"tests/example_files/example_bad_ledgerrc2\"\n- This does not parse either. And it shouldn't."
    )]
    fn other_bad_ledgerrc() {
        let args: Vec<String> = vec![
            "testing",
            "bal",
            "--init-file",
            "tests/example_files/example_bad_ledgerrc2",
        ]
        .iter()
        .map(|x| x.to_string())
        .collect();
        let _res = run_app(args);
    }
    #[test]
    #[should_panic]
    fn file_does_not_exist() {
        let args: Vec<String> = vec!["testing", "bal", "-f", "this_file_does_not_exist.ledger"]
            .iter()
            .map(|x| x.to_string())
            .collect();
        let _res = run_app(args);
    }
}<|MERGE_RESOLUTION|>--- conflicted
+++ resolved
@@ -122,7 +122,6 @@
     unrealized_losses: Option<String>,
 }
 
-<<<<<<< HEAD
 impl CommonOpts {
     pub fn new() -> Self {
         CommonOpts {
@@ -148,16 +147,13 @@
         }
     }
 }
+
 /// Entry point for the command line app
-pub fn run_app(mut args: Vec<String>) -> Result<(), ()> {
-    // println!("{:?}", args);
-=======
 const INIT_FILE_FLAG: &str = "--init-file";
 const LEDGER_PATHS_UNDER_DIR: &str = "~/.ledgerrc";
 const LEDGER_PATHS: &str = ".ledgerrc";
 
 fn init_paths(args: Vec<String>) -> Vec<String> {
->>>>>>> 379366c5
     let mut possible_paths: Vec<String> = Vec::new();
 
     for i in 0..args.len() {
