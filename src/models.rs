--- conflicted
+++ resolved
@@ -211,17 +211,7 @@
         for t in transactions.iter_mut() {
             let date = t.date.unwrap();
             // output_balances(&balances);
-<<<<<<< HEAD
             let balance = t.balance(&mut balances, options.no_balance_check)?;
-=======
-            let balance = match t.balance(&mut balances, options.no_balance_check) {
-                Ok(balance) => balance,
-                Err(e) => {
-                    eprintln!("{}", t);
-                    return Err(e);
-                }
-            };
->>>>>>> a108a630
             if balance.len() == 2 {
                 let vec = balance.iter().map(|(_, x)| x.abs()).collect::<Vec<Money>>();
 
